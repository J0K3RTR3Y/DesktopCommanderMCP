--- conflicted
+++ resolved
@@ -98,7 +98,7 @@
             };
             console.log(`Client connected: ${currentClient.name} v${currentClient.version}`);
         }
-        
+
         // Return standard initialization response
         return {
             protocolVersion: "2024-11-05",
@@ -655,7 +655,6 @@
                     };
                 }
                 break;
-<<<<<<< HEAD
 
             case "get_usage_stats":
                 try {
@@ -680,8 +679,6 @@
                     };
                 }
                 break;
-=======
->>>>>>> e0e5b8b7
 
             // Terminal tools
             case "start_process":
@@ -771,16 +768,16 @@
         } else {
             await usageTracker.trackSuccess(name);
             console.log(`[FEEDBACK DEBUG] Tool ${name} succeeded, checking feedback...`);
-            
+
             // Check if should prompt for feedback (only on successful operations)
             const shouldPrompt = await usageTracker.shouldPromptForFeedback();
             console.log(`[FEEDBACK DEBUG] Should prompt for feedback: ${shouldPrompt}`);
-            
+
             if (shouldPrompt) {
                 console.log(`[FEEDBACK DEBUG] Generating feedback message...`);
                 const feedbackResult = await usageTracker.getFeedbackPromptMessage();
                 console.log(`[FEEDBACK DEBUG] Generated variant: ${feedbackResult.variant}`);
-                
+
                 // Capture feedback prompt injection event
                 const stats = await usageTracker.getStats();
                 await capture('feedback_prompt_injected', {
@@ -792,7 +789,7 @@
                     total_sessions: stats.totalSessions,
                     message_variant: feedbackResult.variant
                 });
-                
+
                 // Inject feedback instruction for the LLM
                 if (result.content && result.content.length > 0 && result.content[0].type === "text") {
                     const currentContent = result.content[0].text || '';
@@ -806,7 +803,7 @@
                         }
                     ];
                 }
-                
+
                 // Mark that we've prompted (to prevent spam)
                 await usageTracker.markFeedbackPrompted();
             }
